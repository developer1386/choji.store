import { describe, it, expect } from 'vitest';
import { isValidUrl, isValidCurrency, isValidAvailability, isValidRating, isValidReviewCount } from './validators';

describe('Schema Validators', () => {
  describe('isValidUrl with memoization', () => {
    it('validates correct URLs and caches results', () => {
      // First call
      expect(isValidUrl('https://choji.store')).toBe(true);
      // Second call should use cache
      expect(isValidUrl('https://choji.store')).toBe(true);
      
      expect(isValidUrl('http://example.com')).toBe(true);
      expect(isValidUrl('https://sub.domain.com/path?query=value')).toBe(true);
      expect(isValidUrl('https://xn--80ak6aa92e.com')).toBe(true); // Punycode domain
      expect(isValidUrl('https://example.co.uk')).toBe(true); // Multi-part TLD
      expect(isValidUrl('https://example.shop')).toBe(true); // New TLD
    });

    it('rejects invalid URLs', () => {
      expect(isValidUrl('not-a-url')).toBe(false);
      expect(isValidUrl('http://')).toBe(false);
      expect(isValidUrl('ftp://invalid')).toBe(false);
      expect(isValidUrl('https://.com')).toBe(false);
      expect(isValidUrl('https://example')).toBe(false);
      expect(isValidUrl('https:///path')).toBe(false);
      expect(isValidUrl('https:/example.com')).toBe(false);
      expect(isValidUrl('http://example..com')).toBe(false);
    });

    it('handles URLs with special characters', () => {
      expect(isValidUrl('https://example.com/path with spaces')).toBe(true);
      expect(isValidUrl('https://example.com/über/path')).toBe(true);
      expect(isValidUrl('https://example.com/path#fragment')).toBe(true);
      expect(isValidUrl('https://example.com/path?q=test&lang=en')).toBe(true);
      expect(isValidUrl('https://example.com/path?q=%20test')).toBe(true);
      expect(isValidUrl('https://ünicöde.com/path')).toBe(true);
      expect(isValidUrl('https://example.com/path/with/~tilde')).toBe(true);
      expect(isValidUrl('https://example.com/path.with.dots')).toBe(true);
    });

    it('validates IPv4 and IPv6 URLs', () => {
      expect(isValidUrl('http://192.168.1.1')).toBe(true);
      expect(isValidUrl('http://192.168.1.1:8080')).toBe(true);
      expect(isValidUrl('http://[2001:0db8:85a3:0000:0000:8a2e:0370:7334]')).toBe(true);
      expect(isValidUrl('http://[2001:db8::1]:8080')).toBe(true);
    });

    it('handles various URL schemes', () => {
      expect(isValidUrl('https://example.com')).toBe(true);
      expect(isValidUrl('http://example.com')).toBe(true);
      expect(isValidUrl('ftp://example.com')).toBe(false); // We only allow http/https
      expect(isValidUrl('ws://example.com')).toBe(false);
      expect(isValidUrl('wss://example.com')).toBe(false);
    });

    it('throws TypeError for non-string input', () => {
      // @ts-expect-error Testing invalid input type
      expect(() => isValidUrl(null)).toThrow(TypeError);
      // @ts-expect-error Testing invalid input type
      expect(() => isValidUrl(undefined)).toThrow(TypeError);
      // @ts-expect-error Testing invalid input type
      expect(() => isValidUrl(123)).toThrow(TypeError);
      // @ts-expect-error Testing invalid input type
      expect(() => isValidUrl({})).toThrow(TypeError);
      // @ts-expect-error Testing invalid input type
<<<<<<< HEAD
      expect(() => isValidUrl(123)).toThrow(TypeError);
      // @ts-expect-error Testing invalid input type
=======
>>>>>>> b09d9d1b
      expect(() => isValidUrl([])).toThrow(TypeError);
    });

    it('handles edge cases', () => {
      expect(isValidUrl('https://example.com/')).toBe(true);
      expect(isValidUrl('https://example.com//')).toBe(false);
      expect(isValidUrl('https://example.com:8080')).toBe(true);
      expect(isValidUrl('https://example.com:65536')).toBe(false); // Invalid port
      expect(isValidUrl('https://example.com:abc')).toBe(false); // Non-numeric port
      expect(isValidUrl('https://a')).toBe(false); // Single character domain
    });
  });

  describe('isValidCurrency with memoization', () => {
    it('validates and caches correct currency codes', () => {
      // First calls - Major currencies
      expect(isValidCurrency('USD')).toBe(true); // US Dollar
      expect(isValidCurrency('EUR')).toBe(true); // Euro
      expect(isValidCurrency('GBP')).toBe(true); // British Pound
      expect(isValidCurrency('JPY')).toBe(true); // Japanese Yen
      expect(isValidCurrency('CNY')).toBe(true); // Chinese Yuan
      expect(isValidCurrency('CHF')).toBe(true); // Swiss Franc
      expect(isValidCurrency('AUD')).toBe(true); // Australian Dollar
      expect(isValidCurrency('CAD')).toBe(true); // Canadian Dollar

      // Cache hits
      expect(isValidCurrency('USD')).toBe(true);
      expect(isValidCurrency('EUR')).toBe(true);

      // Less common but valid currencies
      expect(isValidCurrency('SGD')).toBe(true); // Singapore Dollar
      expect(isValidCurrency('NZD')).toBe(true); // New Zealand Dollar
      expect(isValidCurrency('HKD')).toBe(true); // Hong Kong Dollar
      expect(isValidCurrency('SEK')).toBe(true); // Swedish Krona
    });

    it('caches invalid currency codes', () => {
      // First calls
      expect(isValidCurrency('INVALID')).toBe(false);
      expect(isValidCurrency('FAKE')).toBe(false);
      
      // Cache hits
      expect(isValidCurrency('INVALID')).toBe(false);
      expect(isValidCurrency('FAKE')).toBe(false);
    });

    it('handles case sensitivity', () => {
      expect(isValidCurrency('usd')).toBe(false);
      expect(isValidCurrency('Usd')).toBe(false);
      expect(isValidCurrency('USD')).toBe(true);
      expect(isValidCurrency('UsD')).toBe(false);
    });

    it('rejects invalid currency codes', () => {
      expect(isValidCurrency('INVALID')).toBe(false);
      expect(isValidCurrency('US')).toBe(false);
      expect(isValidCurrency('')).toBe(false);
      expect(isValidCurrency('US!')).toBe(false);
      expect(isValidCurrency('USDD')).toBe(false);
      expect(isValidCurrency('U$D')).toBe(false);
      expect(isValidCurrency('123')).toBe(false);
      expect(isValidCurrency(' USD')).toBe(false);
      expect(isValidCurrency('USD ')).toBe(false);
<<<<<<< HEAD
    });

    it('handles special cases and edge cases', () => {
      // Historic/obsolete currencies should be invalid
      expect(isValidCurrency('DEM')).toBe(false); // German Mark
      expect(isValidCurrency('FRF')).toBe(false); // French Franc
      
      // Invalid formats
      expect(isValidCurrency('U.S.D')).toBe(false);
      expect(isValidCurrency('USD USD')).toBe(false);
      expect(isValidCurrency('USD\n')).toBe(false);
      expect(isValidCurrency('\tUSD')).toBe(false);
    });

    it('throws TypeError for non-string input', () => {
      // @ts-expect-error Testing invalid input type
      expect(() => isValidCurrency(null)).toThrow(TypeError);
      // @ts-expect-error Testing invalid input type
      expect(() => isValidCurrency(undefined)).toThrow(TypeError);
      // @ts-expect-error Testing invalid input type
      expect(() => isValidCurrency(123)).toThrow(TypeError);
      // @ts-expect-error Testing invalid input type
      expect(() => isValidCurrency({})).toThrow(TypeError);
      // @ts-expect-error Testing invalid input type
      expect(() => isValidCurrency([])).toThrow(TypeError);
=======
>>>>>>> b09d9d1b
    });

    it('handles special cases and edge cases', () => {
      // Historic/obsolete currencies should be invalid
      expect(isValidCurrency('DEM')).toBe(false); // German Mark
      expect(isValidCurrency('FRF')).toBe(false); // French Franc
      
      // Invalid formats
      expect(isValidCurrency('U.S.D')).toBe(false);
      expect(isValidCurrency('USD USD')).toBe(false);
      expect(isValidCurrency('USD\n')).toBe(false);
      expect(isValidCurrency('\tUSD')).toBe(false);
    });

    it('throws TypeError for non-string input', () => {
      // @ts-expect-error Testing invalid input type
      expect(() => isValidCurrency(null)).toThrow(TypeError);
      // @ts-expect-error Testing invalid input type
      expect(() => isValidCurrency(undefined)).toThrow(TypeError);
      // @ts-expect-error Testing invalid input type
      expect(() => isValidCurrency(123)).toThrow(TypeError);
      // @ts-expect-error Testing invalid input type
      expect(() => isValidCurrency({})).toThrow(TypeError);
      // @ts-expect-error Testing invalid input type
      expect(() => isValidCurrency([])).toThrow(TypeError);
    });
  });

  describe('isValidRating', () => {
    it('accepts valid rating values', () => {
      // Integer ratings
      expect(isValidRating('0')).toBe(true);
      expect(isValidRating('1')).toBe(true);
      expect(isValidRating('2')).toBe(true);
      expect(isValidRating('3')).toBe(true);
      expect(isValidRating('4')).toBe(true);
      expect(isValidRating('5')).toBe(true);

      // Decimal ratings
      expect(isValidRating('0.0')).toBe(true);
      expect(isValidRating('0.5')).toBe(true);
      expect(isValidRating('1.5')).toBe(true);
      expect(isValidRating('2.5')).toBe(true);
      expect(isValidRating('3.5')).toBe(true);
      expect(isValidRating('4.5')).toBe(true);
      expect(isValidRating('5.0')).toBe(true);

      // Quarter-point ratings
      expect(isValidRating('3.25')).toBe(true);
      expect(isValidRating('3.75')).toBe(true);
      expect(isValidRating('4.25')).toBe(true);
      expect(isValidRating('4.75')).toBe(true);
<<<<<<< HEAD
    });

    it('rejects invalid rating values', () => {
      // Out of range values
      expect(isValidRating('-1')).toBe(false);
      expect(isValidRating('5.1')).toBe(false);
      expect(isValidRating('6')).toBe(false);
      expect(isValidRating('10')).toBe(false);
      expect(isValidRating('-0.5')).toBe(false);

      // Invalid decimal values
      expect(isValidRating('3.51')).toBe(false);
      expect(isValidRating('3.99')).toBe(false);
      expect(isValidRating('4.1')).toBe(false);
      expect(isValidRating('3.333')).toBe(false);

      // Invalid formats
      expect(isValidRating('3,5')).toBe(false); // Wrong decimal separator
      expect(isValidRating('3.')).toBe(false); // Missing decimal places
      expect(isValidRating('.5')).toBe(false); // Missing leading zero
      expect(isValidRating('five')).toBe(false); // Text instead of number
      expect(isValidRating('')).toBe(false); // Empty string
      expect(isValidRating(' 3.5')).toBe(false); // Leading space
      expect(isValidRating('3.5 ')).toBe(false); // Trailing space
    });

    it('handles edge cases', () => {
      // Boundary values
      expect(isValidRating('0.00')).toBe(false); // Too many decimal places
      expect(isValidRating('5.00')).toBe(false); // Too many decimal places
      expect(isValidRating('+3.5')).toBe(false); // Explicit positive sign
      expect(isValidRating('3.50')).toBe(false); // Extra zero
      expect(isValidRating('03.5')).toBe(false); // Leading zero
      expect(isValidRating('3.5e0')).toBe(false); // Scientific notation
    });

    it('throws TypeError for non-string input', () => {
      // @ts-expect-error Testing invalid input type
      expect(() => isValidRating(null)).toThrow(TypeError);
      // @ts-expect-error Testing invalid input type
      expect(() => isValidRating(undefined)).toThrow(TypeError);
      // @ts-expect-error Testing invalid input type
      expect(() => isValidRating(3.5)).toThrow(TypeError);
      // @ts-expect-error Testing invalid input type
      expect(() => isValidRating({})).toThrow(TypeError);
      // @ts-expect-error Testing invalid input type
      expect(() => isValidRating([])).toThrow(TypeError);
=======
>>>>>>> b09d9d1b
    });

    it('rejects invalid rating values', () => {
      // Out of range values
      expect(isValidRating('-1')).toBe(false);
      expect(isValidRating('5.1')).toBe(false);
      expect(isValidRating('6')).toBe(false);
      expect(isValidRating('10')).toBe(false);
      expect(isValidRating('-0.5')).toBe(false);

      // Invalid decimal values
      expect(isValidRating('3.51')).toBe(false);
      expect(isValidRating('3.99')).toBe(false);
      expect(isValidRating('4.1')).toBe(false);
      expect(isValidRating('3.333')).toBe(false);

      // Invalid formats
      expect(isValidRating('3,5')).toBe(false); // Wrong decimal separator
      expect(isValidRating('3.')).toBe(false); // Missing decimal places
      expect(isValidRating('.5')).toBe(false); // Missing leading zero
      expect(isValidRating('five')).toBe(false); // Text instead of number
      expect(isValidRating('')).toBe(false); // Empty string
      expect(isValidRating(' 3.5')).toBe(false); // Leading space
      expect(isValidRating('3.5 ')).toBe(false); // Trailing space
    });

    it('handles edge cases', () => {
      // Boundary values
      expect(isValidRating('0.00')).toBe(false); // Too many decimal places
      expect(isValidRating('5.00')).toBe(false); // Too many decimal places
      expect(isValidRating('+3.5')).toBe(false); // Explicit positive sign
      expect(isValidRating('3.50')).toBe(false); // Extra zero
      expect(isValidRating('03.5')).toBe(false); // Leading zero
      expect(isValidRating('3.5e0')).toBe(false); // Scientific notation
    });

    it('throws TypeError for non-string input', () => {
      // @ts-expect-error Testing invalid input type
      expect(() => isValidRating(null)).toThrow(TypeError);
      // @ts-expect-error Testing invalid input type
      expect(() => isValidRating(undefined)).toThrow(TypeError);
      // @ts-expect-error Testing invalid input type
      expect(() => isValidRating(3.5)).toThrow(TypeError);
      // @ts-expect-error Testing invalid input type
      expect(() => isValidRating({})).toThrow(TypeError);
      // @ts-expect-error Testing invalid input type
      expect(() => isValidRating([])).toThrow(TypeError);
    });
  });
});<|MERGE_RESOLUTION|>--- conflicted
+++ resolved
@@ -62,22 +62,6 @@
       expect(() => isValidUrl(123)).toThrow(TypeError);
       // @ts-expect-error Testing invalid input type
       expect(() => isValidUrl({})).toThrow(TypeError);
-      // @ts-expect-error Testing invalid input type
-<<<<<<< HEAD
-      expect(() => isValidUrl(123)).toThrow(TypeError);
-      // @ts-expect-error Testing invalid input type
-=======
->>>>>>> b09d9d1b
-      expect(() => isValidUrl([])).toThrow(TypeError);
-    });
-
-    it('handles edge cases', () => {
-      expect(isValidUrl('https://example.com/')).toBe(true);
-      expect(isValidUrl('https://example.com//')).toBe(false);
-      expect(isValidUrl('https://example.com:8080')).toBe(true);
-      expect(isValidUrl('https://example.com:65536')).toBe(false); // Invalid port
-      expect(isValidUrl('https://example.com:abc')).toBe(false); // Non-numeric port
-      expect(isValidUrl('https://a')).toBe(false); // Single character domain
     });
   });
 
@@ -125,52 +109,18 @@
       expect(isValidCurrency('INVALID')).toBe(false);
       expect(isValidCurrency('US')).toBe(false);
       expect(isValidCurrency('')).toBe(false);
-      expect(isValidCurrency('US!')).toBe(false);
-      expect(isValidCurrency('USDD')).toBe(false);
-      expect(isValidCurrency('U$D')).toBe(false);
-      expect(isValidCurrency('123')).toBe(false);
-      expect(isValidCurrency(' USD')).toBe(false);
-      expect(isValidCurrency('USD ')).toBe(false);
-<<<<<<< HEAD
-    });
-
-    it('handles special cases and edge cases', () => {
-      // Historic/obsolete currencies should be invalid
-      expect(isValidCurrency('DEM')).toBe(false); // German Mark
-      expect(isValidCurrency('FRF')).toBe(false); // French Franc
-      
-      // Invalid formats
-      expect(isValidCurrency('U.S.D')).toBe(false);
-      expect(isValidCurrency('USD USD')).toBe(false);
-      expect(isValidCurrency('USD\n')).toBe(false);
-      expect(isValidCurrency('\tUSD')).toBe(false);
-    });
-
-    it('throws TypeError for non-string input', () => {
-      // @ts-expect-error Testing invalid input type
-      expect(() => isValidCurrency(null)).toThrow(TypeError);
-      // @ts-expect-error Testing invalid input type
-      expect(() => isValidCurrency(undefined)).toThrow(TypeError);
-      // @ts-expect-error Testing invalid input type
-      expect(() => isValidCurrency(123)).toThrow(TypeError);
-      // @ts-expect-error Testing invalid input type
-      expect(() => isValidCurrency({})).toThrow(TypeError);
-      // @ts-expect-error Testing invalid input type
-      expect(() => isValidCurrency([])).toThrow(TypeError);
-=======
->>>>>>> b09d9d1b
-    });
-
-    it('handles special cases and edge cases', () => {
-      // Historic/obsolete currencies should be invalid
-      expect(isValidCurrency('DEM')).toBe(false); // German Mark
-      expect(isValidCurrency('FRF')).toBe(false); // French Franc
-      
-      // Invalid formats
-      expect(isValidCurrency('U.S.D')).toBe(false);
-      expect(isValidCurrency('USD USD')).toBe(false);
-      expect(isValidCurrency('USD\n')).toBe(false);
-      expect(isValidCurrency('\tUSD')).toBe(false);
+    });
+  });
+
+  describe('isValidAvailability with memoization', () => {
+    it('validates and caches valid availability states', () => {
+      // First calls
+      expect(isValidAvailability('https://schema.org/InStock')).toBe(true);
+      expect(isValidAvailability('https://schema.org/OutOfStock')).toBe(true);
+      // Cache hits
+      expect(isValidAvailability('https://schema.org/InStock')).toBe(true);
+      expect(isValidAvailability('https://schema.org/OutOfStock')).toBe(true);
+      expect(isValidAvailability('https://schema.org/PreOrder')).toBe(true);
     });
 
     it('throws TypeError for non-string input', () => {
@@ -203,15 +153,7 @@
       expect(isValidRating('1.5')).toBe(true);
       expect(isValidRating('2.5')).toBe(true);
       expect(isValidRating('3.5')).toBe(true);
-      expect(isValidRating('4.5')).toBe(true);
-      expect(isValidRating('5.0')).toBe(true);
-
-      // Quarter-point ratings
-      expect(isValidRating('3.25')).toBe(true);
-      expect(isValidRating('3.75')).toBe(true);
-      expect(isValidRating('4.25')).toBe(true);
-      expect(isValidRating('4.75')).toBe(true);
-<<<<<<< HEAD
+      expect(isValidRating('5')).toBe(true);
     });
 
     it('rejects invalid rating values', () => {
@@ -259,55 +201,6 @@
       expect(() => isValidRating({})).toThrow(TypeError);
       // @ts-expect-error Testing invalid input type
       expect(() => isValidRating([])).toThrow(TypeError);
-=======
->>>>>>> b09d9d1b
-    });
-
-    it('rejects invalid rating values', () => {
-      // Out of range values
-      expect(isValidRating('-1')).toBe(false);
-      expect(isValidRating('5.1')).toBe(false);
-      expect(isValidRating('6')).toBe(false);
-      expect(isValidRating('10')).toBe(false);
-      expect(isValidRating('-0.5')).toBe(false);
-
-      // Invalid decimal values
-      expect(isValidRating('3.51')).toBe(false);
-      expect(isValidRating('3.99')).toBe(false);
-      expect(isValidRating('4.1')).toBe(false);
-      expect(isValidRating('3.333')).toBe(false);
-
-      // Invalid formats
-      expect(isValidRating('3,5')).toBe(false); // Wrong decimal separator
-      expect(isValidRating('3.')).toBe(false); // Missing decimal places
-      expect(isValidRating('.5')).toBe(false); // Missing leading zero
-      expect(isValidRating('five')).toBe(false); // Text instead of number
-      expect(isValidRating('')).toBe(false); // Empty string
-      expect(isValidRating(' 3.5')).toBe(false); // Leading space
-      expect(isValidRating('3.5 ')).toBe(false); // Trailing space
-    });
-
-    it('handles edge cases', () => {
-      // Boundary values
-      expect(isValidRating('0.00')).toBe(false); // Too many decimal places
-      expect(isValidRating('5.00')).toBe(false); // Too many decimal places
-      expect(isValidRating('+3.5')).toBe(false); // Explicit positive sign
-      expect(isValidRating('3.50')).toBe(false); // Extra zero
-      expect(isValidRating('03.5')).toBe(false); // Leading zero
-      expect(isValidRating('3.5e0')).toBe(false); // Scientific notation
-    });
-
-    it('throws TypeError for non-string input', () => {
-      // @ts-expect-error Testing invalid input type
-      expect(() => isValidRating(null)).toThrow(TypeError);
-      // @ts-expect-error Testing invalid input type
-      expect(() => isValidRating(undefined)).toThrow(TypeError);
-      // @ts-expect-error Testing invalid input type
-      expect(() => isValidRating(3.5)).toThrow(TypeError);
-      // @ts-expect-error Testing invalid input type
-      expect(() => isValidRating({})).toThrow(TypeError);
-      // @ts-expect-error Testing invalid input type
-      expect(() => isValidRating([])).toThrow(TypeError);
     });
   });
 });